--- conflicted
+++ resolved
@@ -1,9 +1,5 @@
 charmhelpers
-<<<<<<< HEAD
-packaging < 22.0  # make sure this works on all ubuntu@18.04, ubuntu@20.04, and ubuntu@22.04,
-=======
 packaging < 22.0 # make sure this works on all ubuntu@18.04, ubuntu@20.04, and ubuntu@22.04,
->>>>>>> 283722f3
 # pin ops framework version to
 # support bionic deployments
 ops >= 1.5.0,< 2.0.0